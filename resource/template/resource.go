// Copyright (c) 2013 Kelsey Hightower. All rights reserved.
// Use of this source code is governed by the Apache License, Version 2.0
// that can be found in the LICENSE file.
package template

import (
	"bytes"
	"errors"
	"fmt"
	"io/ioutil"
	"os"
	"os/exec"
	"path"
	"path/filepath"
	"strconv"
	"strings"
	"text/template"

	"github.com/BurntSushi/toml"
	"github.com/kelseyhightower/confd/backends"
	"github.com/kelseyhightower/confd/config"
	"github.com/kelseyhightower/confd/log"
	"github.com/kelseyhightower/confd/node"
)

<<<<<<< HEAD
var replacer = strings.NewReplacer("/", "_", "-", "_")

// StoreClient is used to swap out the
type StoreClient interface {
	GetValues(keys []string) (map[string]interface{}, error)
}

=======
>>>>>>> fe3e6001
// TemplateResourceConfig holds the parsed template resource.
type TemplateResourceConfig struct {
	TemplateResource TemplateResource `toml:"template"`
}

// TemplateResource is the representation of a parsed template resource.
type TemplateResource struct {
	Dest        string
	FileMode    os.FileMode
	Gid         int
	Keys        []string
	Mode        string
	Uid         int
	ReloadCmd   string `toml:"reload_cmd"`
	CheckCmd    string `toml:"check_cmd"`
	Prefix      string
	StageFile   *os.File
	Src         string
	Vars        map[string]interface{}
	Dirs        node.Directory
	storeClient backends.StoreClient
}

// NewTemplateResourceFromPath creates a TemplateResource using a decoded file path
// and the supplied StoreClient as input.
// It returns a TemplateResource and an error if any.
func NewTemplateResourceFromPath(path string, s backends.StoreClient) (*TemplateResource, error) {
	if s == nil {
		return nil, errors.New("A valid StoreClient is required.")
	}
	var tc *TemplateResourceConfig
	log.Debug("Loading template resource from " + path)
	_, err := toml.DecodeFile(path, &tc)
	if err != nil {
		return nil, fmt.Errorf("Cannot process template resource %s - %s", path, err.Error())
	}
	tc.TemplateResource.storeClient = s
	return &tc.TemplateResource, nil
}

// setVars sets the Vars for template resource.
func (t *TemplateResource) setVars() error {
	var err error
	log.Debug("Retrieving keys from store")
	log.Debug("Key prefix set to " + t.prefix())
	vars, err := t.storeClient.GetValues(appendPrefix(t.prefix(), t.Keys))
	if err != nil {
		return err
	}
<<<<<<< HEAD
	t.Vars = cleanKeys(vars, t.prefix())
	return nil
}

func (t *TemplateResource) prefix() string {
	return path.Join(config.Prefix(), t.Prefix)
}

func appendPrefix(prefix string, keys []string) []string {
	s := make([]string, len(keys))
	for i, k := range keys {
		s[i] = path.Join(prefix, k)
	}
	return s
}

// cleanKeys is used to transform the path based keys we
// get from the StoreClient to a more friendly format.
func cleanKeys(vars map[string]interface{}, prefix string) map[string]interface{} {
	clean := make(map[string]interface{}, len(vars))
	for key, val := range vars {
		clean[pathToKey(key, prefix)] = val
	}
	return clean
}

// pathToKey translates etcd key paths into something more suitable for use
// in Golang templates. Turn /prefix/key/subkey into key_subkey.
func pathToKey(key, prefix string) string {
	key = strings.TrimPrefix(key, prefix)
	key = strings.TrimPrefix(key, "/")
	return replacer.Replace(key)
=======
	t.setDirs(vars)
	t.Vars = cleanKeys(vars, config.Prefix())
	return nil
}

// setDirs sets the Dirs for the template resource.
// All keys are grouped based on their directory path names.
// For example, /upstream/app1 and upstream/app2 will be grouped as
//    {
//        "upstream": []Node{
//            {"app1": value}},
//            {"app2": value}},
//         }
//    }
//
// Dirs are exposed to resource templated to enable iteration.
func (t *TemplateResource) setDirs(vars map[string]interface{}) {
	d := node.NewDirectory()
	for k, v := range vars {
		directory := filepath.Dir(filepath.Join("/", strings.TrimPrefix(k, config.Prefix())))
		d.Add(pathToKey(directory, config.Prefix()), node.Node{filepath.Base(k), v})
	}
	t.Dirs = d
>>>>>>> fe3e6001
}

// createStageFile stages the src configuration file by processing the src
// template and setting the desired owner, group, and mode. It also sets the
// StageFile for the template resource.
// It returns an error if any.
func (t *TemplateResource) createStageFile() error {
	t.Src = filepath.Join(config.TemplateDir(), t.Src)
	log.Debug("Using source template " + t.Src)
	if !isFileExist(t.Src) {
		return errors.New("Missing template: " + t.Src)
	}
	// create TempFile in Dest directory to avoid cross-filesystem issues
	temp, err := ioutil.TempFile(filepath.Dir(t.Dest), "."+filepath.Base(t.Dest))
	if err != nil {
		return err
	}
	defer temp.Close()
	log.Debug("Compiling source template " + t.Src)
	tplFuncMap := make(template.FuncMap)
	tplFuncMap["Base"] = path.Base

	tplFuncMap["GetDir"] = t.Dirs.Get
	tplFuncMap["MapDir"] = mapNodes
	tmpl := template.Must(template.New(path.Base(t.Src)).Funcs(tplFuncMap).ParseFiles(t.Src))
	if err = tmpl.Execute(temp, t.Vars); err != nil {
		return err
	}
	// Set the owner, group, and mode on the stage file now to make it easier to
	// compare against the destination configuration file later.
	os.Chmod(temp.Name(), t.FileMode)
	os.Chown(temp.Name(), t.Uid, t.Gid)
	t.StageFile = temp
	return nil
}

// sync compares the staged and dest config files and attempts to sync them
// if they differ. sync will run a config check command if set before
// overwriting the target config file. Finally, sync will run a reload command
// if set to have the application or service pick up the changes.
// It returns an error if any.
func (t *TemplateResource) sync() error {
	staged := t.StageFile.Name()
	defer os.Remove(staged)
	log.Debug("Comparing candidate config to " + t.Dest)
	ok, err := sameConfig(staged, t.Dest)
	if err != nil {
		log.Error(err.Error())
	}
	if config.Noop() {
		log.Warning("Noop mode enabled " + t.Dest + " will not be modified")
		return nil
	}
	if !ok {
		log.Info("Target config " + t.Dest + " out of sync")
		if t.CheckCmd != "" {
			if err := t.check(); err != nil {
				return errors.New("Config check failed: " + err.Error())
			}
		}
		log.Debug("Overwriting target config " + t.Dest)
		if err := os.Rename(staged, t.Dest); err != nil {
			return err
		}
		if t.ReloadCmd != "" {
			if err := t.reload(); err != nil {
				return err
			}
		}
		log.Info("Target config " + t.Dest + " has been updated")
	} else {
		log.Info("Target config " + t.Dest + " in sync")
	}
	return nil
}

// check executes the check command to validate the staged config file. The
// command is modified so that any references to src template are substituted
// with a string representing the full path of the staged file. This allows the
// check to be run on the staged file before overwriting the destination config
// file.
// It returns nil if the check command returns 0 and there are no other errors.
func (t *TemplateResource) check() error {
	var cmdBuffer bytes.Buffer
	data := make(map[string]string)
	data["src"] = t.StageFile.Name()
	tmpl, err := template.New("checkcmd").Parse(t.CheckCmd)
	if err != nil {
		return err
	}
	if err := tmpl.Execute(&cmdBuffer, data); err != nil {
		return err
	}
	log.Debug("Running " + cmdBuffer.String())
	c := exec.Command("/bin/sh", "-c", cmdBuffer.String())
	if err := c.Run(); err != nil {
		return err
	}
	return nil
}

// reload executes the reload command.
// It returns nil if the reload command returns 0.
func (t *TemplateResource) reload() error {
	log.Debug("Running " + t.ReloadCmd)
	c := exec.Command("/bin/sh", "-c", t.ReloadCmd)
	if err := c.Run(); err != nil {
		return err
	}
	return nil
}

// process is a convenience function that wraps calls to the three main tasks
// required to keep local configuration files in sync. First we gather vars
// from the store, then we stage a candidate configuration file, and finally sync
// things up.
// It returns an error if any.
func (t *TemplateResource) process() error {
	if err := t.setFileMode(); err != nil {
		return err
	}
	if err := t.setVars(); err != nil {
		return err
	}
	if err := t.createStageFile(); err != nil {
		return err
	}
	if err := t.sync(); err != nil {
		return err
	}
	return nil
}

// setFileMode sets the FileMode.
func (t *TemplateResource) setFileMode() error {
	if t.Mode == "" {
		if !isFileExist(t.Dest) {
			t.FileMode = 0644
		} else {
			fi, err := os.Stat(t.Dest)
			if err != nil {
				return err
			}
			t.FileMode = fi.Mode()
		}
	} else {
		mode, err := strconv.ParseUint(t.Mode, 0, 32)
		if err != nil {
			return err
		}
		t.FileMode = os.FileMode(mode)
	}
	return nil
}

// ProcessTemplateResources is a convenience function that loads all the
// template resources and processes them serially. Called from main.
// It returns a list of errors if any.
func ProcessTemplateResources(s backends.StoreClient) []error {
	runErrors := make([]error, 0)
	var err error
	if s == nil {
		runErrors = append(runErrors, errors.New("A StoreClient client is required"))
		return runErrors
	}
	log.Debug("Loading template resources from confdir " + config.ConfDir())
	if !isFileExist(config.ConfDir()) {
		log.Warning(fmt.Sprintf("Cannot load template resources confdir '%s' does not exist", config.ConfDir()))
		return runErrors
	}
	paths, err := filepath.Glob(filepath.Join(config.ConfigDir(), "*toml"))
	if err != nil {
		runErrors = append(runErrors, err)
		return runErrors
	}
	for _, p := range paths {
		log.Debug("Processing template resource " + p)
		t, err := NewTemplateResourceFromPath(p, s)
		if err != nil {
			runErrors = append(runErrors, err)
			log.Error(err.Error())
			continue
		}
		if err := t.process(); err != nil {
			runErrors = append(runErrors, err)
			log.Error(err.Error())
			continue
		}
		log.Debug("Processing of template resource " + p + " complete")
	}
	return runErrors
}<|MERGE_RESOLUTION|>--- conflicted
+++ resolved
@@ -23,16 +23,6 @@
 	"github.com/kelseyhightower/confd/node"
 )
 
-<<<<<<< HEAD
-var replacer = strings.NewReplacer("/", "_", "-", "_")
-
-// StoreClient is used to swap out the
-type StoreClient interface {
-	GetValues(keys []string) (map[string]interface{}, error)
-}
-
-=======
->>>>>>> fe3e6001
 // TemplateResourceConfig holds the parsed template resource.
 type TemplateResourceConfig struct {
 	TemplateResource TemplateResource `toml:"template"`
@@ -82,43 +72,13 @@
 	if err != nil {
 		return err
 	}
-<<<<<<< HEAD
+	t.setDirs(vars)
 	t.Vars = cleanKeys(vars, t.prefix())
 	return nil
 }
 
 func (t *TemplateResource) prefix() string {
 	return path.Join(config.Prefix(), t.Prefix)
-}
-
-func appendPrefix(prefix string, keys []string) []string {
-	s := make([]string, len(keys))
-	for i, k := range keys {
-		s[i] = path.Join(prefix, k)
-	}
-	return s
-}
-
-// cleanKeys is used to transform the path based keys we
-// get from the StoreClient to a more friendly format.
-func cleanKeys(vars map[string]interface{}, prefix string) map[string]interface{} {
-	clean := make(map[string]interface{}, len(vars))
-	for key, val := range vars {
-		clean[pathToKey(key, prefix)] = val
-	}
-	return clean
-}
-
-// pathToKey translates etcd key paths into something more suitable for use
-// in Golang templates. Turn /prefix/key/subkey into key_subkey.
-func pathToKey(key, prefix string) string {
-	key = strings.TrimPrefix(key, prefix)
-	key = strings.TrimPrefix(key, "/")
-	return replacer.Replace(key)
-=======
-	t.setDirs(vars)
-	t.Vars = cleanKeys(vars, config.Prefix())
-	return nil
 }
 
 // setDirs sets the Dirs for the template resource.
@@ -136,10 +96,9 @@
 	d := node.NewDirectory()
 	for k, v := range vars {
 		directory := filepath.Dir(filepath.Join("/", strings.TrimPrefix(k, config.Prefix())))
-		d.Add(pathToKey(directory, config.Prefix()), node.Node{filepath.Base(k), v})
+		d.Add(pathToKey(directory, t.prefix()), node.Node{filepath.Base(k), v})
 	}
 	t.Dirs = d
->>>>>>> fe3e6001
 }
 
 // createStageFile stages the src configuration file by processing the src
