--- conflicted
+++ resolved
@@ -90,24 +90,7 @@
     but the caller needs to be defensive to the interface disappearing before
     it has a chance to access it.
     """
-<<<<<<< HEAD
-    try:
-        futils.check_call(["ip", "link", "list", interface])
-        return True
-    except futils.FailedSystemCall as fsc:
-        # If the interface doesn't exist, the error message varies by
-        # flavor of Linux:
-        #  * Ubuntu/RHEL: "Device 'XYZ' does not exist"
-        #  * Alpine:      "ip: can't find device 'XYZ'"
-        if ("does not exist" in fsc.stderr) or \
-           ("can't find device" in fsc.stderr):
-            return False
-        else:
-            # An error other than does not exist; just pass on up
-            raise
-=======
     return os.path.exists("/sys/class/net/%s" % interface)
->>>>>>> 4845eaa7
 
 
 def list_interface_ips(ip_type, interface):
