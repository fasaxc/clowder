<<<<<<< HEAD
hash: 5b8cd279db714171f2bef8e861c6ca4641bd8904119f4c9f4dc49d44e5d1e361
updated: 2017-10-14T22:32:16.001858-07:00
=======
hash: 502dd3ff17f785fe3fa0db2b30a00e241d1f140f5c9848bbc7ffcddb71bbba75
updated: 2017-10-11T10:48:14.485858855Z
>>>>>>> e1573e9a
imports:
- name: github.com/armon/go-radix
  version: 1fca145dffbcaa8fe914309b1ec0cfc67500fe61
- name: github.com/coreos/etcd
  version: f1d7dd87da3e8feab4aaf675b8e29c6a5ed5f58b
  subpackages:
  - auth/authpb
  - client
  - clientv3
  - etcdserver/api/v3rpc/rpctypes
  - etcdserver/etcdserverpb
  - mvcc/mvccpb
  - pkg/pathutil
  - pkg/srv
  - pkg/tlsutil
  - pkg/transport
  - pkg/types
  - version
- name: github.com/coreos/go-semver
  version: 8ab6407b697782a06568d4b7f1db25550ec2e4c6
  subpackages:
  - semver
- name: github.com/davecgh/go-spew
  version: 5215b55f46b2b919f50a1df0eaa5886afe4e3b3d
  subpackages:
  - spew
- name: github.com/docopt/docopt-go
  version: 784ddc588536785e7299f7272f39101f7faccc3f
- name: github.com/eapache/channels
  version: 47238d5aae8c0fefd518ef2bee46290909cf8263
- name: github.com/eapache/queue
  version: 44cc805cf13205b55f69e14bcb69867d1ae92f98
- name: github.com/emicklei/go-restful
  version: ff4f55a206334ef123e4f79bbf348980da81ca46
  subpackages:
  - log
- name: github.com/fsnotify/fsnotify
  version: 4da3e2cfbabc9f751898f250b49f2439785783a1
- name: github.com/go-openapi/jsonpointer
  version: 46af16f9f7b149af66e5d1bd010e3574dc06de98
- name: github.com/go-openapi/jsonreference
  version: 13c6e3589ad90f49bd3e3bbe2c2cb3d7a4142272
- name: github.com/go-openapi/spec
  version: 6aced65f8501fe1217321abf0749d354824ba2ff
- name: github.com/go-openapi/swag
  version: 1d0bd113de87027671077d3c71eb3ac5d7dbba72
- name: github.com/gogo/protobuf
  version: c0656edd0d9eab7c66d1eb0c568f9039345796f7
  subpackages:
  - proto
  - sortkeys
- name: github.com/golang/glog
  version: 44145f04b68cf362d9c4df2182967c2275eaefed
- name: github.com/golang/protobuf
  version: 4bd1920723d7b7c925de087aa32e2187708897f7
  subpackages:
  - proto
- name: github.com/google/gofuzz
  version: 44d81051d367757e1c7c6a5a86423ece9afcf63c
- name: github.com/hashicorp/hcl
  version: 42e33e2d55a0ff1d6263f738896ea8c13571a8d0
  subpackages:
  - hcl/ast
  - hcl/parser
  - hcl/scanner
  - hcl/strconv
  - hcl/token
  - json/parser
  - json/scanner
  - json/token
- name: github.com/influxdata/influxdb
<<<<<<< HEAD
  version: 5bf9191a8272d4980a5bed78029b905ed69040a2
=======
  version: 6d93507389b39eaefd2b84c9ad96372c974d4586
>>>>>>> e1573e9a
  subpackages:
  - client/v2
  - models
  - pkg/escape
- name: github.com/kelseyhightower/envconfig
  version: f611eb38b3875cc3bd991ca91c51d06446afa14c
- name: github.com/magiconair/properties
  version: 8d7837e64d3c1ee4e54a880c5a920ab4316fc90a
- name: github.com/mailru/easyjson
  version: d5b7844b561a7bc640052f1b935f7b800330d7e0
  subpackages:
  - buffer
  - jlexer
  - jwriter
- name: github.com/mattn/go-runewidth
  version: 97311d9f7767e3d6f422ea06661bc2c7a19e8a5d
- name: github.com/mcuadros/go-version
  version: 88e56e02bea1c203c99222c365fa52a69996ccac
- name: github.com/mitchellh/go-ps
  version: 4fdf99ab29366514c69ccccddab5dc58b8d84062
- name: github.com/mitchellh/mapstructure
  version: d0303fe809921458f417bcf828397a65db30a7e4
- name: github.com/olekukonko/tablewriter
  version: a7a4c189eb47ed33ce7b35f2880070a0c82a67d4
- name: github.com/onsi/ginkgo
  version: 9eda700730cba42af70d53180f9dcce9266bc2bc
  subpackages:
  - config
  - extensions/table
  - internal/codelocation
  - internal/containernode
  - internal/failer
  - internal/leafnodes
  - internal/remote
  - internal/spec
  - internal/spec_iterator
  - internal/specrunner
  - internal/suite
  - internal/testingtproxy
  - internal/writer
  - reporters
  - reporters/stenographer
  - reporters/stenographer/support/go-colorable
  - reporters/stenographer/support/go-isatty
  - types
- name: github.com/onsi/gomega
  version: c893efa28eb45626cdaa76c9f653b62488858837
  subpackages:
  - format
  - internal/assertion
  - internal/asyncassertion
  - internal/oraclematcher
  - internal/testingtsupport
  - matchers
  - matchers/support/goraph/bipartitegraph
  - matchers/support/goraph/edge
  - matchers/support/goraph/node
  - matchers/support/goraph/util
  - types
- name: github.com/osrg/gobgp
  version: bbd1d99396fef6503e308d1851ecf91c31006635
  subpackages:
  - api
  - client
  - config
  - packet/bgp
  - packet/bmp
  - packet/mrt
  - packet/rtr
  - server
  - table
  - zebra
- name: github.com/pelletier/go-toml
  version: 2009e44b6f182e34d8ce081ac2767622937ea3d4
- name: github.com/projectcalico/go-json
  version: 6219dc7339ba20ee4c57df0a8baac62317d19cb1
  subpackages:
  - json
- name: github.com/projectcalico/go-yaml
  version: 955bc3e451ef0c9df8b9113bf2e341139cdafab2
- name: github.com/projectcalico/go-yaml-wrapper
  version: 598e54215bee41a19677faa4f0c32acd2a87eb56
- name: github.com/projectcalico/libcalico-go
<<<<<<< HEAD
  version: 6b9bdf28b480cd8a868c7f0146c24efdec56a8d0
=======
  version: 4db56aa2f763478265b424ef04988cc6ddd30537
>>>>>>> e1573e9a
  subpackages:
  - lib/api
  - lib/api/unversioned
  - lib/apiconfig
  - lib/apiv2
  - lib/backend
  - lib/backend/api
<<<<<<< HEAD
  - lib/backend/etcdv3
=======
  - lib/backend/compat
  - lib/backend/etcd
  - lib/backend/extensions
  - lib/backend/k8s
  - lib/backend/k8s/custom
  - lib/backend/k8s/resources
>>>>>>> e1573e9a
  - lib/backend/model
  - lib/client
  - lib/clientv2
  - lib/errors
  - lib/hwm
  - lib/ipam
  - lib/ipip
  - lib/namespace
  - lib/net
  - lib/numorstring
  - lib/options
  - lib/scope
  - lib/testutils
  - lib/validator
  - lib/watch
- name: github.com/PuerkitoBio/purell
  version: 8a290539e2e8629dbc4e6bad948158f790ec31f4
- name: github.com/PuerkitoBio/urlesc
  version: 5bd2802263f21d8788851d5305584c82a5c75d7e
- name: github.com/satori/go.uuid
  version: 879c5887cd475cd7864858769793b2ceb0d44feb
- name: github.com/sirupsen/logrus
  version: f006c2ac4710855cf0f916dd6b77acf6b048dc6e
- name: github.com/spf13/afero
  version: e67d870304c4bca21331b02f414f970df13aa694
  subpackages:
  - mem
- name: github.com/spf13/cast
  version: acbeb36b902d72a7a4c18e8f3241075e7ab763e4
- name: github.com/spf13/jwalterweatherman
  version: 12bd96e66386c1960ab0f74ced1362f66f552f7b
- name: github.com/spf13/pflag
  version: 9ff6c6923cfffbcd502984b8e0c80539a94968b7
- name: github.com/spf13/viper
  version: d9cca5ef33035202efb1586825bdbb15ff9ec3ba
- name: github.com/termie/go-shutil
  version: bcacb06fecaeec8dc42af03c87c6949f4a05c74c
- name: github.com/ugorji/go
  version: ded73eae5db7e7a0ef6f55aace87a2873c5d2b74
  subpackages:
  - codec
- name: github.com/vishvananda/netlink
<<<<<<< HEAD
  version: 177f1ceba557262b3f1c3aba4df93a29199fb4eb
=======
  version: fe3b5664d23a11b52ba59bece4ff29c52772a56b
>>>>>>> e1573e9a
  subpackages:
  - nl
- name: github.com/vishvananda/netns
  version: 86bef332bfc3b59b7624a600bd53009ce91a9829
- name: golang.org/x/crypto
  version: 1351f936d976c60a0a48d728281922cf63eafb8d
  subpackages:
  - ssh/terminal
- name: golang.org/x/net
  version: f2499483f923065a842d38eb4c7f1927e6fc6e6d
  subpackages:
  - context
  - html
  - html/atom
  - html/charset
  - http2
  - http2/hpack
  - idna
  - internal/timeseries
  - lex/httplex
  - trace
- name: golang.org/x/sys
<<<<<<< HEAD
  version: e48874b42435b4347fc52bdee0424a52abc974d7
=======
  version: 076b546753157f758b316e59bcb51e6807c04057
>>>>>>> e1573e9a
  subpackages:
  - unix
- name: golang.org/x/text
  version: 2910a502d2bf9e43193af9d68ca516529614eed3
  subpackages:
  - cases
  - encoding
  - encoding/charmap
  - encoding/htmlindex
  - encoding/internal
  - encoding/internal/identifier
  - encoding/japanese
  - encoding/korean
  - encoding/simplifiedchinese
  - encoding/traditionalchinese
  - encoding/unicode
  - internal/tag
  - internal/utf8internal
  - language
  - runes
  - secure/bidirule
  - secure/precis
  - transform
  - unicode/bidi
  - unicode/norm
  - width
- name: google.golang.org/grpc
  version: 8050b9cbc271307e5a716a9d782803d09b0d6f2d
  subpackages:
  - codes
  - credentials
  - grpclog
  - internal
  - keepalive
  - metadata
  - naming
  - peer
  - stats
  - tap
  - transport
<<<<<<< HEAD
=======
- name: gopkg.in/go-playground/validator.v8
  version: 5f1438d3fca68893a817e4a66806cea46a9e4ebf
>>>>>>> e1573e9a
- name: gopkg.in/inf.v0
  version: 3887ee99ecf07df5b447e9b00d9c0b2adaa9f3e4
- name: gopkg.in/tchap/go-patricia.v2
  version: 666120de432aea38ab06bd5c818f04f4129882c9
  subpackages:
  - patricia
- name: gopkg.in/tomb.v2
  version: d5d1b5820637886def9eef33e03a27a9f166942c
- name: gopkg.in/yaml.v2
  version: 53feefa2559fb8dfa8d81baad31be332c97d6c77
- name: k8s.io/apimachinery
  version: 1fd2e63a9a370677308a42f24fd40c86438afddf
  subpackages:
  - pkg/api/equality
  - pkg/api/meta
  - pkg/api/resource
  - pkg/apis/meta/v1
  - pkg/apis/meta/v1/unstructured
  - pkg/apis/meta/v1alpha1
  - pkg/conversion
  - pkg/conversion/queryparams
  - pkg/conversion/unstructured
  - pkg/fields
  - pkg/labels
  - pkg/openapi
  - pkg/runtime
  - pkg/runtime/schema
  - pkg/selection
  - pkg/types
  - pkg/util/diff
  - pkg/util/errors
  - pkg/util/intstr
  - pkg/util/json
  - pkg/util/net
  - pkg/util/runtime
  - pkg/util/sets
  - pkg/util/validation
  - pkg/util/validation/field
  - pkg/util/wait
  - pkg/watch
  - third_party/forked/golang/reflect
testImports: []<|MERGE_RESOLUTION|>--- conflicted
+++ resolved
@@ -1,13 +1,20 @@
-<<<<<<< HEAD
 hash: 5b8cd279db714171f2bef8e861c6ca4641bd8904119f4c9f4dc49d44e5d1e361
-updated: 2017-10-14T22:32:16.001858-07:00
-=======
-hash: 502dd3ff17f785fe3fa0db2b30a00e241d1f140f5c9848bbc7ffcddb71bbba75
-updated: 2017-10-11T10:48:14.485858855Z
->>>>>>> e1573e9a
+updated: 2017-10-18T19:59:57.978558149Z
 imports:
+- name: cloud.google.com/go
+  version: 3b1ae45394a234c385be014e9a488f2bb6eef821
+  subpackages:
+  - compute/metadata
+  - internal
 - name: github.com/armon/go-radix
-  version: 1fca145dffbcaa8fe914309b1ec0cfc67500fe61
+  version: 4239b77079c7b5d1243b7b4736304ce8ddb6f0f2
+- name: github.com/Azure/go-autorest
+  version: 58f6f26e200fa5dfb40c9cd1c83f3e2c860d779d
+  subpackages:
+  - autorest
+  - autorest/adal
+  - autorest/azure
+  - autorest/date
 - name: github.com/coreos/etcd
   version: f1d7dd87da3e8feab4aaf675b8e29c6a5ed5f58b
   subpackages:
@@ -17,20 +24,19 @@
   - etcdserver/api/v3rpc/rpctypes
   - etcdserver/etcdserverpb
   - mvcc/mvccpb
-  - pkg/pathutil
-  - pkg/srv
   - pkg/tlsutil
   - pkg/transport
-  - pkg/types
-  - version
-- name: github.com/coreos/go-semver
-  version: 8ab6407b697782a06568d4b7f1db25550ec2e4c6
-  subpackages:
-  - semver
 - name: github.com/davecgh/go-spew
   version: 5215b55f46b2b919f50a1df0eaa5886afe4e3b3d
   subpackages:
   - spew
+- name: github.com/dgrijalva/jwt-go
+  version: d2709f9f1f31ebcda9651b03077758c1f3a0018c
+- name: github.com/docker/distribution
+  version: cd27f179f2c10c5d300e6d09025b538c475b0d51
+  subpackages:
+  - digest
+  - reference
 - name: github.com/docopt/docopt-go
   version: 784ddc588536785e7299f7272f39101f7faccc3f
 - name: github.com/eapache/channels
@@ -41,12 +47,20 @@
   version: ff4f55a206334ef123e4f79bbf348980da81ca46
   subpackages:
   - log
+- name: github.com/emicklei/go-restful-swagger12
+  version: dcef7f55730566d41eae5db10e7d6981829720f6
 - name: github.com/fsnotify/fsnotify
-  version: 4da3e2cfbabc9f751898f250b49f2439785783a1
+  version: a904159b9206978bb6d53fcc7a769e5cd726c737
+- name: github.com/ghodss/yaml
+  version: 73d445a93680fa1a78ae23a5839bad48f32ba1ee
+- name: github.com/go-openapi/analysis
+  version: b44dc874b601d9e4e2f6e19140e794ba24bead3b
 - name: github.com/go-openapi/jsonpointer
   version: 46af16f9f7b149af66e5d1bd010e3574dc06de98
 - name: github.com/go-openapi/jsonreference
   version: 13c6e3589ad90f49bd3e3bbe2c2cb3d7a4142272
+- name: github.com/go-openapi/loads
+  version: 18441dfa706d924a39a030ee2c3b1d8d81917b38
 - name: github.com/go-openapi/spec
   version: 6aced65f8501fe1217321abf0749d354824ba2ff
 - name: github.com/go-openapi/swag
@@ -64,8 +78,12 @@
   - proto
 - name: github.com/google/gofuzz
   version: 44d81051d367757e1c7c6a5a86423ece9afcf63c
+- name: github.com/hashicorp/golang-lru
+  version: a0d98a5f288019575c6d1f4bb1573fef2d1fcdc4
+  subpackages:
+  - simplelru
 - name: github.com/hashicorp/hcl
-  version: 42e33e2d55a0ff1d6263f738896ea8c13571a8d0
+  version: 630949a3c5fa3c613328e1b8256052cbc2327c9b
   subpackages:
   - hcl/ast
   - hcl/parser
@@ -75,20 +93,22 @@
   - json/parser
   - json/scanner
   - json/token
+- name: github.com/howeyc/gopass
+  version: bf9dde6d0d2c004a008c27aaee91170c786f6db8
+- name: github.com/imdario/mergo
+  version: 6633656539c1639d9d78127b7d47c622b5d7b6dc
 - name: github.com/influxdata/influxdb
-<<<<<<< HEAD
-  version: 5bf9191a8272d4980a5bed78029b905ed69040a2
-=======
-  version: 6d93507389b39eaefd2b84c9ad96372c974d4586
->>>>>>> e1573e9a
+  version: c83c742b49f2a22ab997081c19ea0fb44f2bb8fc
   subpackages:
   - client/v2
   - models
   - pkg/escape
+- name: github.com/juju/ratelimit
+  version: 5b9ff866471762aa2ab2dced63c9fb6f53921342
 - name: github.com/kelseyhightower/envconfig
   version: f611eb38b3875cc3bd991ca91c51d06446afa14c
 - name: github.com/magiconair/properties
-  version: 8d7837e64d3c1ee4e54a880c5a920ab4316fc90a
+  version: b3b15ef068fd0b17ddf408a23669f20811d194d2
 - name: github.com/mailru/easyjson
   version: d5b7844b561a7bc640052f1b935f7b800330d7e0
   subpackages:
@@ -96,15 +116,15 @@
   - jlexer
   - jwriter
 - name: github.com/mattn/go-runewidth
-  version: 97311d9f7767e3d6f422ea06661bc2c7a19e8a5d
+  version: 14207d285c6c197daabb5c9793d63e7af9ab2d50
 - name: github.com/mcuadros/go-version
-  version: 88e56e02bea1c203c99222c365fa52a69996ccac
+  version: 257f7b9a7d87427c8d7f89469a5958d57f8abd7c
 - name: github.com/mitchellh/go-ps
-  version: 4fdf99ab29366514c69ccccddab5dc58b8d84062
+  version: e2d21980687ce16e58469d98dcee92d27fbbd7fb
 - name: github.com/mitchellh/mapstructure
-  version: d0303fe809921458f417bcf828397a65db30a7e4
+  version: db1efb556f84b25a0a13a04aad883943538ad2e0
 - name: github.com/olekukonko/tablewriter
-  version: a7a4c189eb47ed33ce7b35f2880070a0c82a67d4
+  version: febf2d34b54a69ce7530036c7503b1c9fbfdf0bb
 - name: github.com/onsi/ginkgo
   version: 9eda700730cba42af70d53180f9dcce9266bc2bc
   subpackages:
@@ -153,8 +173,10 @@
   - server
   - table
   - zebra
+- name: github.com/pelletier/go-buffruneio
+  version: c37440a7cf42ac63b919c752ca73a85067e05992
 - name: github.com/pelletier/go-toml
-  version: 2009e44b6f182e34d8ce081ac2767622937ea3d4
+  version: 361678322880708ac144df8575e6f01144ba1404
 - name: github.com/projectcalico/go-json
   version: 6219dc7339ba20ee4c57df0a8baac62317d19cb1
   subpackages:
@@ -164,11 +186,7 @@
 - name: github.com/projectcalico/go-yaml-wrapper
   version: 598e54215bee41a19677faa4f0c32acd2a87eb56
 - name: github.com/projectcalico/libcalico-go
-<<<<<<< HEAD
-  version: 6b9bdf28b480cd8a868c7f0146c24efdec56a8d0
-=======
-  version: 4db56aa2f763478265b424ef04988cc6ddd30537
->>>>>>> e1573e9a
+  version: ba4acf143980d33e39085f8552b5fd7f1bc90927
   subpackages:
   - lib/api
   - lib/api/unversioned
@@ -176,23 +194,21 @@
   - lib/apiv2
   - lib/backend
   - lib/backend/api
-<<<<<<< HEAD
+  - lib/backend/compat
   - lib/backend/etcdv3
-=======
-  - lib/backend/compat
-  - lib/backend/etcd
   - lib/backend/extensions
   - lib/backend/k8s
-  - lib/backend/k8s/custom
   - lib/backend/k8s/resources
->>>>>>> e1573e9a
   - lib/backend/model
+  - lib/backend/syncersv1/felixsyncer
+  - lib/backend/syncersv1/updateprocessors
+  - lib/backend/watchersyncer
   - lib/client
   - lib/clientv2
   - lib/errors
-  - lib/hwm
   - lib/ipam
   - lib/ipip
+  - lib/names
   - lib/namespace
   - lib/net
   - lib/numorstring
@@ -210,17 +226,17 @@
 - name: github.com/sirupsen/logrus
   version: f006c2ac4710855cf0f916dd6b77acf6b048dc6e
 - name: github.com/spf13/afero
-  version: e67d870304c4bca21331b02f414f970df13aa694
+  version: 9be650865eab0c12963d8753212f4f9c66cdcf12
   subpackages:
   - mem
 - name: github.com/spf13/cast
-  version: acbeb36b902d72a7a4c18e8f3241075e7ab763e4
+  version: f820543c3592e283e311a60d2a600a664e39f6f7
 - name: github.com/spf13/jwalterweatherman
-  version: 12bd96e66386c1960ab0f74ced1362f66f552f7b
+  version: fa7ca7e836cf3a8bb4ebf799f472c12d7e903d66
 - name: github.com/spf13/pflag
   version: 9ff6c6923cfffbcd502984b8e0c80539a94968b7
 - name: github.com/spf13/viper
-  version: d9cca5ef33035202efb1586825bdbb15ff9ec3ba
+  version: 7538d73b4eb9511d85a9f1dfef202eeb8ac260f4
 - name: github.com/termie/go-shutil
   version: bcacb06fecaeec8dc42af03c87c6949f4a05c74c
 - name: github.com/ugorji/go
@@ -228,23 +244,20 @@
   subpackages:
   - codec
 - name: github.com/vishvananda/netlink
-<<<<<<< HEAD
-  version: 177f1ceba557262b3f1c3aba4df93a29199fb4eb
-=======
   version: fe3b5664d23a11b52ba59bece4ff29c52772a56b
->>>>>>> e1573e9a
   subpackages:
   - nl
 - name: github.com/vishvananda/netns
-  version: 86bef332bfc3b59b7624a600bd53009ce91a9829
+  version: 8ba1072b58e0c2a240eb5f6120165c7776c3e7b8
 - name: golang.org/x/crypto
-  version: 1351f936d976c60a0a48d728281922cf63eafb8d
+  version: 9419663f5a44be8b34ca85f08abc5fe1be11f8a3
   subpackages:
   - ssh/terminal
 - name: golang.org/x/net
   version: f2499483f923065a842d38eb4c7f1927e6fc6e6d
   subpackages:
   - context
+  - context/ctxhttp
   - html
   - html/atom
   - html/charset
@@ -254,14 +267,18 @@
   - internal/timeseries
   - lex/httplex
   - trace
+- name: golang.org/x/oauth2
+  version: a6bd8cefa1811bd24b86f8902872e4e8225f74c4
+  subpackages:
+  - google
+  - internal
+  - jws
+  - jwt
 - name: golang.org/x/sys
-<<<<<<< HEAD
   version: e48874b42435b4347fc52bdee0424a52abc974d7
-=======
-  version: 076b546753157f758b316e59bcb51e6807c04057
->>>>>>> e1573e9a
   subpackages:
   - unix
+  - windows
 - name: golang.org/x/text
   version: 2910a502d2bf9e43193af9d68ca516529614eed3
   subpackages:
@@ -286,6 +303,18 @@
   - unicode/bidi
   - unicode/norm
   - width
+- name: google.golang.org/appengine
+  version: 12d5545dc1cfa6047a286d5e853841b6471f4c19
+  subpackages:
+  - internal
+  - internal/app_identity
+  - internal/base
+  - internal/datastore
+  - internal/log
+  - internal/modules
+  - internal/remote_api
+  - internal/urlfetch
+  - urlfetch
 - name: google.golang.org/grpc
   version: 8050b9cbc271307e5a716a9d782803d09b0d6f2d
   subpackages:
@@ -300,17 +329,8 @@
   - stats
   - tap
   - transport
-<<<<<<< HEAD
-=======
-- name: gopkg.in/go-playground/validator.v8
-  version: 5f1438d3fca68893a817e4a66806cea46a9e4ebf
->>>>>>> e1573e9a
 - name: gopkg.in/inf.v0
   version: 3887ee99ecf07df5b447e9b00d9c0b2adaa9f3e4
-- name: gopkg.in/tchap/go-patricia.v2
-  version: 666120de432aea38ab06bd5c818f04f4129882c9
-  subpackages:
-  - patricia
 - name: gopkg.in/tomb.v2
   version: d5d1b5820637886def9eef33e03a27a9f166942c
 - name: gopkg.in/yaml.v2
@@ -319,8 +339,12 @@
   version: 1fd2e63a9a370677308a42f24fd40c86438afddf
   subpackages:
   - pkg/api/equality
+  - pkg/api/errors
   - pkg/api/meta
   - pkg/api/resource
+  - pkg/apimachinery
+  - pkg/apimachinery/announced
+  - pkg/apimachinery/registered
   - pkg/apis/meta/v1
   - pkg/apis/meta/v1/unstructured
   - pkg/apis/meta/v1alpha1
@@ -332,18 +356,114 @@
   - pkg/openapi
   - pkg/runtime
   - pkg/runtime/schema
+  - pkg/runtime/serializer
+  - pkg/runtime/serializer/json
+  - pkg/runtime/serializer/protobuf
+  - pkg/runtime/serializer/recognizer
+  - pkg/runtime/serializer/streaming
+  - pkg/runtime/serializer/versioning
   - pkg/selection
   - pkg/types
+  - pkg/util/cache
+  - pkg/util/clock
   - pkg/util/diff
   - pkg/util/errors
+  - pkg/util/framer
   - pkg/util/intstr
   - pkg/util/json
   - pkg/util/net
+  - pkg/util/rand
   - pkg/util/runtime
   - pkg/util/sets
   - pkg/util/validation
   - pkg/util/validation/field
   - pkg/util/wait
+  - pkg/util/yaml
+  - pkg/version
   - pkg/watch
   - third_party/forked/golang/reflect
+- name: k8s.io/client-go
+  version: d92e8497f71b7b4e0494e5bd204b48d34bd6f254
+  subpackages:
+  - discovery
+  - kubernetes
+  - kubernetes/scheme
+  - kubernetes/typed/admissionregistration/v1alpha1
+  - kubernetes/typed/apps/v1beta1
+  - kubernetes/typed/authentication/v1
+  - kubernetes/typed/authentication/v1beta1
+  - kubernetes/typed/authorization/v1
+  - kubernetes/typed/authorization/v1beta1
+  - kubernetes/typed/autoscaling/v1
+  - kubernetes/typed/autoscaling/v2alpha1
+  - kubernetes/typed/batch/v1
+  - kubernetes/typed/batch/v2alpha1
+  - kubernetes/typed/certificates/v1beta1
+  - kubernetes/typed/core/v1
+  - kubernetes/typed/extensions/v1beta1
+  - kubernetes/typed/networking/v1
+  - kubernetes/typed/policy/v1beta1
+  - kubernetes/typed/rbac/v1alpha1
+  - kubernetes/typed/rbac/v1beta1
+  - kubernetes/typed/settings/v1alpha1
+  - kubernetes/typed/storage/v1
+  - kubernetes/typed/storage/v1beta1
+  - pkg/api
+  - pkg/api/v1
+  - pkg/api/v1/ref
+  - pkg/apis/admissionregistration
+  - pkg/apis/admissionregistration/v1alpha1
+  - pkg/apis/apps
+  - pkg/apis/apps/v1beta1
+  - pkg/apis/authentication
+  - pkg/apis/authentication/v1
+  - pkg/apis/authentication/v1beta1
+  - pkg/apis/authorization
+  - pkg/apis/authorization/v1
+  - pkg/apis/authorization/v1beta1
+  - pkg/apis/autoscaling
+  - pkg/apis/autoscaling/v1
+  - pkg/apis/autoscaling/v2alpha1
+  - pkg/apis/batch
+  - pkg/apis/batch/v1
+  - pkg/apis/batch/v2alpha1
+  - pkg/apis/certificates
+  - pkg/apis/certificates/v1beta1
+  - pkg/apis/extensions
+  - pkg/apis/extensions/v1beta1
+  - pkg/apis/networking
+  - pkg/apis/networking/v1
+  - pkg/apis/policy
+  - pkg/apis/policy/v1beta1
+  - pkg/apis/rbac
+  - pkg/apis/rbac/v1alpha1
+  - pkg/apis/rbac/v1beta1
+  - pkg/apis/settings
+  - pkg/apis/settings/v1alpha1
+  - pkg/apis/storage
+  - pkg/apis/storage/v1
+  - pkg/apis/storage/v1beta1
+  - pkg/util
+  - pkg/util/parsers
+  - pkg/version
+  - plugin/pkg/client/auth
+  - plugin/pkg/client/auth/azure
+  - plugin/pkg/client/auth/gcp
+  - plugin/pkg/client/auth/oidc
+  - rest
+  - rest/watch
+  - third_party/forked/golang/template
+  - tools/auth
+  - tools/cache
+  - tools/clientcmd
+  - tools/clientcmd/api
+  - tools/clientcmd/api/latest
+  - tools/clientcmd/api/v1
+  - tools/metrics
+  - transport
+  - util/cert
+  - util/flowcontrol
+  - util/homedir
+  - util/integer
+  - util/jsonpath
 testImports: []