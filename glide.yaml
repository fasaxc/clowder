package: github.com/projectcalico/felix
homepage: https://projectcalico.org
license: Apache-2.0
owners:
- name: Rob Brockbank
  email: rob@tigera.io
import:
- package: github.com/coreos/etcd
  version: v3.1.8
  subpackages:
  - client
  - pkg/transport
- package: github.com/docopt/docopt-go
  version: ^0.6.2
- package: github.com/ghodss/yaml
  version: ^1.0.0
- package: github.com/golang/glog
- package: github.com/kelseyhightower/envconfig
  version: ^1.3.0
- package: golang.org/x/net
  subpackages:
  - context
- package: gopkg.in/go-playground/validator.v8
- package: github.com/satori/go.uuid
  version: ^1.1.0
- package: github.com/go-ini/ini
  version: ^1.21.0
- package: github.com/projectcalico/libcalico-go
<<<<<<< HEAD
  version: 5cabf71a9999834727d83036e986836084e0a13a
=======
  repo: http://github.com/fasaxc/libcalico-go.git
  version: cidr-group
>>>>>>> 78973aec
  subpackages:
  - lib
- package: github.com/sirupsen/logrus
  version: ^0.11.5
- package: github.com/kardianos/osext
- package: github.com/mipearson/rfw
- package: github.com/prometheus/client_golang
  version: ^0.8.0
- package: github.com/gogo/protobuf
  version: ^0.3.0
- package: github.com/vishvananda/netlink
- package: github.com/gavv/monotime
- package: github.com/onsi/ginkgo
  version: f40a49d81e5c12e90400620b6242fb29a8e7c9
- package: k8s.io/client-go
  version: 4a3ab2f5be5177366f8206fd79ce55ca80e417fa
- package: github.com/projectcalico/typha
  version: 049f0ad98022129ccb29f7fb3d9859c8dd967728
  subpackages:
  - pkg/syncclient
- package: github.com/emicklei/go-restful
  version: v1.2
- package: github.com/containernetworking/cni
  version: v0.5.2
- package: github.com/onsi/gomega
  version: ^1.1.0<|MERGE_RESOLUTION|>--- conflicted
+++ resolved
@@ -26,12 +26,8 @@
 - package: github.com/go-ini/ini
   version: ^1.21.0
 - package: github.com/projectcalico/libcalico-go
-<<<<<<< HEAD
-  version: 5cabf71a9999834727d83036e986836084e0a13a
-=======
   repo: http://github.com/fasaxc/libcalico-go.git
-  version: cidr-group
->>>>>>> 78973aec
+  version: network-sets-2.6
   subpackages:
   - lib
 - package: github.com/sirupsen/logrus
