// Copyright (c) 2017 Tigera, Inc. All rights reserved.
//
// Licensed under the Apache License, Version 2.0 (the "License");
// you may not use this file except in compliance with the License.
// You may obtain a copy of the License at
//
//     http://www.apache.org/licenses/LICENSE-2.0
//
// Unless required by applicable law or agreed to in writing, software
// distributed under the License is distributed on an "AS IS" BASIS,
// WITHOUT WARRANTIES OR CONDITIONS OF ANY KIND, either express or implied.
// See the License for the specific language governing permissions and
// limitations under the License.

package workload

import (
	"bufio"
	"fmt"
	"io"
	"io/ioutil"
	"os/exec"
	"strings"
	"sync"

	. "github.com/onsi/gomega"
	"github.com/onsi/gomega/types"
	log "github.com/sirupsen/logrus"

	"github.com/projectcalico/felix/fv/containers"
	"github.com/projectcalico/felix/fv/utils"
	"github.com/projectcalico/libcalico-go/lib/api"
	"github.com/projectcalico/libcalico-go/lib/client"
	"github.com/projectcalico/libcalico-go/lib/net"
)

type Workload struct {
	C                *containers.Container
	Name             string
	InterfaceName    string
	IP               string
	Ports            string
	DefaultPort      string
	runCmd           *exec.Cmd
	outPipe          io.ReadCloser
	errPipe          io.ReadCloser
	namespacePath    string
	WorkloadEndpoint *api.WorkloadEndpoint
}

var workloadIdx = 0

func (w *Workload) Stop() {
	if w == nil {
		log.Info("Stop no-op because nil workload")
	} else {
		log.WithField("workload", w).Info("Stop")
		outputBytes, err := utils.Command("docker", "exec", w.C.Name,
			"cat", fmt.Sprintf("/tmp/%v", w.Name)).CombinedOutput()
		Expect(err).NotTo(HaveOccurred())
		pid := strings.TrimSpace(string(outputBytes))
		err = utils.Command("docker", "exec", w.C.Name, "kill", pid).Run()
		Expect(err).NotTo(HaveOccurred())
		w.runCmd.Process.Wait()
		log.WithField("workload", w).Info("Workload now stopped")
	}
}

func Run(c *containers.Container, name, interfaceName, ip, ports string) (w *Workload) {

	// Build unique workload name and struct.
	workloadIdx++
	w = &Workload{
		C:             c,
		Name:          fmt.Sprintf("%s-idx%v", name, workloadIdx),
		InterfaceName: interfaceName,
		IP:            ip,
		Ports:         ports,
	}

	// Ensure that the host has the 'test-workload' binary.
	w.C.EnsureBinary("test-workload")

	// Start the workload.
	log.WithField("workload", w).Info("About to run workload")
	w.runCmd = utils.Command("docker", "exec", w.C.Name,
		"sh", "-c",
		fmt.Sprintf("echo $$ > /tmp/%v; exec /test-workload %v %v %v",
			w.Name,
			w.InterfaceName,
			w.IP,
			w.Ports))
	var err error
	w.outPipe, err = w.runCmd.StdoutPipe()
	Expect(err).NotTo(HaveOccurred())
	w.errPipe, err = w.runCmd.StderrPipe()
	Expect(err).NotTo(HaveOccurred())
	err = w.runCmd.Start()
	Expect(err).NotTo(HaveOccurred())

	// Read the workload's namespace path, which it writes to its standard output.
	stdoutReader := bufio.NewReader(w.outPipe)
	stderrReader := bufio.NewReader(w.errPipe)
	namespacePath, err := stdoutReader.ReadString('\n')
	Expect(err).NotTo(HaveOccurred())
	w.namespacePath = strings.TrimSpace(namespacePath)

	go func() {
		for {
			line, err := stderrReader.ReadString('\n')
			if err != nil {
				log.WithError(err).Info("End of workload stderr")
				return
			}
			log.Infof("Workload %s stderr: %s", name, strings.TrimSpace(string(line)))
		}
	}()
	go func() {
		for {
			line, err := stdoutReader.ReadString('\n')
			if err != nil {
				log.WithError(err).Info("End of workload stdout")
				return
			}
			log.Infof("Workload %s stdout: %s", name, strings.TrimSpace(string(line)))
		}
	}()

	log.WithField("workload", w).Info("Workload now running")

	wep := api.NewWorkloadEndpoint()
	wep.Metadata.Name = w.Name
	wep.Metadata.Workload = w.Name
	wep.Metadata.Orchestrator = "felixfv"
	wep.Metadata.Node = w.C.Hostname
	wep.Metadata.Labels = map[string]string{"name": w.Name}
	wep.Spec.IPNetworks = []net.IPNet{net.MustParseNetwork(w.IP + "/32")}
	wep.Spec.InterfaceName = w.InterfaceName
	wep.Spec.Profiles = []string{"default"}
	w.WorkloadEndpoint = wep

	return
}

func (w *Workload) IPNet() *net.IPNet {
	ipNet := net.MustParseCIDR(w.IP + "/32")
	return &ipNet
}

func (w *Workload) Configure(client *client.Client) {
	_, err := client.WorkloadEndpoints().Apply(w.WorkloadEndpoint)
	Expect(err).NotTo(HaveOccurred())
}

func (w *Workload) NameSelector() string {
	return "name=='" + w.Name + "'"
}

func (w *Workload) SourceName() string {
	return w.Name
}

func (w *Workload) CanConnectTo(ip, port string) bool {
	anyPort := Port{
		Workload: w,
	}
	return anyPort.CanConnectTo(ip, port)
}

func (w *Workload) Port(port uint16) *Port {
	return &Port{
		Workload: w,
		Port:     port,
	}
}

type Port struct {
	*Workload
	Port uint16
}

func (w *Port) SourceName() string {
	if w.Port == 0 {
		return w.Name
	}
	return fmt.Sprintf("%s:%d", w.Name, w.Port)
}

func (p *Port) CanConnectTo(ip, port string) bool {

	// Ensure that the host has the 'test-connection' binary.
	p.C.EnsureBinary("test-connection")

	// Run 'test-connection' to the target.
<<<<<<< HEAD
	args := []string{
		"exec", p.C.Name, "/test-connection", p.namespacePath, ip, port,
	}
	if p.Port != 0 {
		// If we are using a particular source port, fill it in.
		args = append(args, fmt.Sprintf("--source-port=%d", p.Port))
	}
	connectionCmd := exec.Command("docker", args...)
=======
	connectionCmd := utils.Command("docker", "exec", w.C.Name,
		"/test-connection", w.namespacePath, ip, port)
>>>>>>> ecbd512d
	outPipe, err := connectionCmd.StdoutPipe()
	Expect(err).NotTo(HaveOccurred())
	errPipe, err := connectionCmd.StderrPipe()
	Expect(err).NotTo(HaveOccurred())
	err = connectionCmd.Start()
	Expect(err).NotTo(HaveOccurred())

	wOut, err := ioutil.ReadAll(outPipe)
	Expect(err).NotTo(HaveOccurred())
	wErr, err := ioutil.ReadAll(errPipe)
	Expect(err).NotTo(HaveOccurred())
	err = connectionCmd.Wait()

	log.WithFields(log.Fields{
		"stdout": string(wOut),
		"stderr": string(wErr)}).WithError(err).Info("Connection test")

	return err == nil
}

// ToMatcher implements the connectionTarget interface, allowing this port to be used as
// target.
func (p *Port) ToMatcher(explicitPort ...uint16) *connectivityMatcher {
	if p.Port == 0 {
		return p.Workload.ToMatcher(explicitPort...)
	}
	return &connectivityMatcher{
		ip:         p.Workload.IP,
		port:       fmt.Sprint(p.Port),
		targetName: fmt.Sprintf("%s on port %d", p.Workload.Name, p.Port),
	}
}

type connectionTarget interface {
	ToMatcher(explicitPort ...uint16) *connectivityMatcher
}

type IP string // Just so we can define methods on it...

func (s IP) ToMatcher(explicitPort ...uint16) *connectivityMatcher {
	if len(explicitPort) != 1 {
		panic("Explicit port needed with IP as a connectivity target")
	}
	port := fmt.Sprintf("%d", explicitPort[0])
	return &connectivityMatcher{string(s), port, string(s) + ":" + port}
}

func (w *Workload) ToMatcher(explicitPort ...uint16) *connectivityMatcher {
	var port string
	if len(explicitPort) == 1 {
		port = fmt.Sprintf("%d", explicitPort[0])
	} else if w.DefaultPort != "" {
		port = w.DefaultPort
	} else if !strings.Contains(w.Ports, ",") {
		port = w.Ports
	} else {
		panic("Explicit port needed for workload with multiple ports")
	}
	return &connectivityMatcher{w.IP, port, fmt.Sprintf("%s on port %s", w.Name, port)}
}

func HaveConnectivityTo(target connectionTarget, explicitPort ...uint16) types.GomegaMatcher {
	return target.ToMatcher(explicitPort...)
}

type connectivityMatcher struct {
	ip, port, targetName string
}

type connectionSource interface {
	CanConnectTo(ip, port string) bool
	SourceName() string
}

func (m *connectivityMatcher) Match(actual interface{}) (success bool, err error) {
	success = actual.(connectionSource).CanConnectTo(m.ip, m.port)
	return
}

func (m *connectivityMatcher) FailureMessage(actual interface{}) (message string) {
	src := actual.(connectionSource)
	message = fmt.Sprintf("Expected %v\n\t%+v\nto have connectivity to %v\n\t%v:%v\nbut it does not", src.SourceName(), src, m.targetName, m.ip, m.port)
	return
}

func (m *connectivityMatcher) NegatedFailureMessage(actual interface{}) (message string) {
	src := actual.(connectionSource)
	message = fmt.Sprintf("Expected %v\n\t%+v\nnot to have connectivity to %v\n\t%v:%v\nbut it does", src.SourceName(), src, m.targetName, m.ip, m.port)
	return
}

type expectation struct {
	from     connectionSource     // Workload or Container
	to       *connectivityMatcher // Workload or IP, + port
	expected bool
}

// ConnectivityChecker records a set of connectivity expectations and supports calculating the
// actual state of the connectivity between the given workloads.  It is expected to be used like so:
//
//     var cc = &workload.ConnectivityChecker{}
//     cc.ExpectNone(w[2], w[0], 1234)
//     cc.ExpectSome(w[1], w[0], 5678)
//     Eventually(cc.ActualConnectivity, "10s", "100ms").Should(Equal(cc.ExpectedConnectivity()))
//
// Note that the ActualConnectivity method is passed to Eventually as a function pointer to allow
// Ginkgo to re-evaluate the result as needed.
type ConnectivityChecker struct {
	ReverseDirection bool
	expectations     []expectation
}

func (c *ConnectivityChecker) ExpectSome(from connectionSource, to connectionTarget, explicitPort ...uint16) {
	if c.ReverseDirection {
		from, to = to.(connectionSource), from.(connectionTarget)
	}
	c.expectations = append(c.expectations, expectation{from, to.ToMatcher(explicitPort...), true})
}

func (c *ConnectivityChecker) ExpectNone(from connectionSource, to connectionTarget, explicitPort ...uint16) {
	if c.ReverseDirection {
		from, to = to.(connectionSource), from.(connectionTarget)
	}
	c.expectations = append(c.expectations, expectation{from, to.ToMatcher(explicitPort...), false})
}

// ActualConnectivity calculates the current connectivity for all the expected paths.  One string is
// returned for each expectation, in the order they were recorded.  The strings are intended to be
// human readable, and they are in the same order and format as those returned by
// ExpectedConnectivity().
func (c *ConnectivityChecker) ActualConnectivity() []string {
	var wg sync.WaitGroup
	result := make([]string, len(c.expectations))
	for i, exp := range c.expectations {
		wg.Add(1)
		go func(i int, exp expectation) {
			defer wg.Done()
			hasConnectivity := exp.from.CanConnectTo(exp.to.ip, exp.to.port)
			result[i] = fmt.Sprintf("%s -> %s = %v", exp.from.SourceName(), exp.to.targetName, hasConnectivity)
		}(i, exp)
	}
	wg.Wait()
	return result
}

// ExpectedConnectivity returns one string per recorded expection in order, encoding the expected
// connectivity in the same format used by ActualConnectivity().
func (c *ConnectivityChecker) ExpectedConnectivity() []string {
	result := make([]string, len(c.expectations))
	for i, exp := range c.expectations {
		result[i] = fmt.Sprintf("%s -> %s = %v", exp.from.SourceName(), exp.to.targetName, exp.expected)
	}
	return result
}<|MERGE_RESOLUTION|>--- conflicted
+++ resolved
@@ -192,7 +192,6 @@
 	p.C.EnsureBinary("test-connection")
 
 	// Run 'test-connection' to the target.
-<<<<<<< HEAD
 	args := []string{
 		"exec", p.C.Name, "/test-connection", p.namespacePath, ip, port,
 	}
@@ -200,11 +199,7 @@
 		// If we are using a particular source port, fill it in.
 		args = append(args, fmt.Sprintf("--source-port=%d", p.Port))
 	}
-	connectionCmd := exec.Command("docker", args...)
-=======
-	connectionCmd := utils.Command("docker", "exec", w.C.Name,
-		"/test-connection", w.namespacePath, ip, port)
->>>>>>> ecbd512d
+	connectionCmd := utils.Command("docker", args...)
 	outPipe, err := connectionCmd.StdoutPipe()
 	Expect(err).NotTo(HaveOccurred())
 	errPipe, err := connectionCmd.StderrPipe()
